(* Copyright (c) 2009 Mauricio Fernández <mfp@acm.org> *)

IFDEF EXTLIB THEN
  open ExtList
  open ExtHashtbl
  open ExtString
ELSE
  module Option = BatOption
  module Hashtbl =
  struct
    include BatHashtbl
    let map f h = map (fun k v -> f v) h
  end
  module List = struct include List include BatList end
  module String = struct include String include BatString end
ENDIF

open Printf
open Cassandra_thrift
open Cassandra_types

<<<<<<< HEAD
type cassandra_error =
    Field_empty of string
  | Transport_error of string
  | Protocol_error of string
  | Application_error of string
  | Unknown_error of exn * string

exception Cassandra_error of cassandra_error * string
=======
let exn_printer =
  let describe s o = Some (Printf.sprintf "%s(%S)" s (Option.default "?" o#get_why)) in
  function
    | InvalidRequestException o -> describe "InvalidRequestException" o
    | AuthenticationException o -> describe "AuthenticationException" o
    | AuthorizationException o  -> describe "AuthorizationException" o
    | _ -> None
>>>>>>> b8da291e

type timestamp = Int64.t
type column = { c_name : string; c_value : string; c_timestamp : timestamp; }
type supercolumn = { sc_name : string; sc_columns : column list }

type level = [ `ZERO | `ONE | `QUORUM | `DCQUORUM | `DCQUORUMSYNC | `ALL | `ANY ]

type access_level = [ `NONE | `READONLY | `READWRITE | `FULL ]

type slice_predicate =
    [ `Columns of string list | `Column_range of string * string * bool * int ]

type key_range =
    [ `Key of string * string * int | `Token of string * string * int]

type key_slice = string * column list
type key_superslice = string * supercolumn list

type mutation =
    [
      `Delete of timestamp option *
        [ `Key | `Super_column of string | `Columns of slice_predicate
        | `Sub_columns of string * slice_predicate ]
    | `Insert of column
    | `Insert_super of supercolumn
    ]

type connection = {
  proto : Thrift.Protocol.t;
  client : Cassandra.client;
}

module M = Map.Make(String)

type key_rewriter = { map : string -> string; unmap : string -> string }

type keyspace = {
  ks_client : Cassandra.client;
  ks_level : level;
  ks_rewrite : key_rewriter M.t;
}

let key_rewriter ~map ~unmap = { map = map; unmap = unmap }

let digest_rewriter =
  let map s =
    let d = Digest.to_hex (Digest.string s) in
      String.slice ~last:5 d ^ "-" ^ s in
  let unmap s = String.slice ~first:6 s in
    { map = map; unmap = unmap }

let make_timestamp () = Int64.of_float (1e6 *. Unix.gettimeofday ())

let connect ?(framed=true) ~host port =
  let tx = new TSocket.t host port in
  let tx = if framed then new TFramedTransport.t tx else tx in
  let proto = new TBinaryProtocol.t tx in
  let client = new Cassandra.client proto proto in
    tx#opn;
    { proto = proto; client = client; }

let disconnect t =
  let tx = t.proto#getTransport in
    if tx#isOpen then tx#close

let reconnect ?(force=false) t =
  let tx = t.proto#getTransport in
    if not tx#isOpen then tx#opn

let valid_connection t =
  let tx = t.proto#getTransport in
    tx#isOpen

let set_keyspace t ?(level = `ONE) ?(rewrite_keys = []) name =
  let rewrite_map =
    List.fold_left (fun m (cf, rw) -> M.add cf rw m) M.empty rewrite_keys
  in
    t.client#set_keyspace name;
    { ks_client = t.client; ks_level = level;
      ks_rewrite = rewrite_map;
    }

<<<<<<< HEAD
let cassandra_error e =
  raise (Cassandra_error (e, Printexc.get_backtrace ()))

module TAE = Thrift.Application_Exn

DEFINE Wrap(x) =
  try
    x
  with
    | Thrift.Thrift_error s -> cassandra_error (Protocol_error s)
    | Thrift.Field_empty s ->
        cassandra_error (Protocol_error (sprintf "Field empty: %s" s))
    | Thrift.Transport.E (_, s) -> cassandra_error (Transport_error s)
    | Thrift.Protocol.E (_, s) -> cassandra_error (Protocol_error s)
    | TAE.E t ->
        let s = match t#get_type with
          | TAE.UNKNOWN -> "UNKNOWN"
          | TAE.UNKNOWN_METHOD -> "UNKNOWN_METHOD"
          | TAE.INVALID_MESSAGE_TYPE -> "INVALID_MESSAGE_TYPE"
          | TAE.WRONG_METHOD_NAME -> "WRONG_METHOD_NAME"
          | TAE.BAD_SEQUENCE_ID -> "BAD_SEQUENCE_ID"
          | TAE.MISSING_RESULT -> "MISSING_RESULT"
          | TAE.INTERNAL_ERROR -> "INTERNAL_ERROR"
          | TAE.PROTOCOL_ERROR -> "PROTOCOL_ERROR"
        in cassandra_error (Application_error s)
    | e -> cassandra_error (Unknown_error (e, Printexc.to_string e))

let login ks credentials = Wrap
=======
open AccessLevel

let of_access_level = function
  | NONE -> `NONE
  | READONLY -> `READONLY
  | READWRITE -> `READWRITE
  | FULL -> `FULL

let login ks credentials =
>>>>>>> b8da291e
  let auth = new authenticationRequest in
  let h = Hashtbl.create 13 in
    List.iter (fun (k, v) -> Hashtbl.add h k v) credentials;
    auth#set_credentials h;
    of_access_level (ks.ks_client#login auth)

open ConsistencyLevel

let consistency_level = function
  | `ZERO -> ZERO
  | `ONE -> ONE
  | `QUORUM -> QUORUM
  | `DCQUORUM -> DCQUORUM
  | `DCQUORUMSYNC -> DCQUORUMSYNC
  | `ALL -> ALL
  | `ANY -> ANY

let clevel ks =
  Option.map_default consistency_level (consistency_level ks.ks_level)

let mk_clock t = let c = new clock in c#set_timestamp t; c

let column c =
  let r = new column in
    r#set_name c.c_name;
    r#set_value c.c_value;
    r#set_clock (mk_clock c.c_timestamp);
    r

let of_column c =
  {
    c_name = c#grab_name; c_value = c#grab_value;
    c_timestamp = c#grab_clock#grab_timestamp;
  }

let supercolumn c =
  let r = new superColumn in
    r#set_name c.sc_name;
    r#set_columns (List.map column c.sc_columns);
    r

let of_super_column c =
  { sc_name = c#grab_name; sc_columns = List.map of_column c#grab_columns; }

let column_path ~cf ?sc c =
  let r = new columnPath in
    r#set_column_family cf;
    Option.may r#set_super_column sc;
    r#set_column c;
    r

let supercolumn_path ~cf sup =
  let r = new columnPath in
    r#set_column_family cf;
    r#set_super_column sup;
    r

let column_parent ?sc cf =
  let o = new columnParent in
    o#set_column_family cf;
    Option.may o#set_super_column sc;
    o

let slice_predicate p =
  let r = new slicePredicate in
    begin match p with
        `Columns cs -> r#set_column_names cs
      | `Column_range (start, finish, reversed, count) ->
          let range = new sliceRange in
            range#set_start start;
            range#set_finish finish;
            range#set_reversed reversed;
            range#set_count count;
            r#set_slice_range range
    end;
    r

let get_columns = List.filter_map (fun r -> Option.map of_column r#get_column)

let get_supercolumns =
  List.filter_map (fun r -> Option.map of_super_column r#get_super_column)

let map_key ks ~cf key =
  try
    (M.find cf ks.ks_rewrite).map key
  with Not_found -> key

let key_range t cf r =
  let map = function "" -> "" | s -> map_key t cf s in
  let o = new keyRange in
    begin
      match r with
          `Key (start, stop, count) -> o#set_start_key (map start);
                                       o#set_end_key (map stop);
                                       o#set_count count
        | `Token (start, stop, count) -> o#set_start_token (map start);
                                         o#set_end_token (map stop);
                                         o#set_count count
    end;
    o

let unmap_key ks ~cf key' =
  try
    (M.find cf ks.ks_rewrite).unmap key'
  with Not_found -> key'

let of_key_slice t cf r =
  (unmap_key t cf r#grab_key, get_columns r#grab_columns)

let of_key_super_slice t cf r =
  (unmap_key t cf r#grab_key, get_supercolumns r#grab_columns)

<<<<<<< HEAD
let get t ?level ~cf ~key ?sc column = Wrap
  let r = t.ks_client#get t.ks_name
=======
let get t ?level ~cf ~key ?sc column =
  let r = t.ks_client#get
>>>>>>> b8da291e
            (map_key t ~cf key) (column_path ~cf ?sc column) (clevel t level)
  in of_column r#grab_column

let get_value t ?level ~cf ~key ?sc col =
  (get t ~key ?level ~cf ?sc col).c_value

<<<<<<< HEAD
let get' t ?level ~cf ~key name = Wrap
  let r = t.ks_client#get t.ks_name
=======
let get' t ?level ~cf ~key name =
  let r = t.ks_client#get
>>>>>>> b8da291e
            (map_key t ~cf key) (supercolumn_path ~cf name) (clevel t level)
  in of_super_column r#grab_super_column

let get_supercolumn = get'

let get_slice t ?level ~cf ~key ?sc pred = Wrap
  let cols =
    t.ks_client#get_slice (map_key t ~cf key)
      (column_parent cf ?sc)
      (slice_predicate pred) (clevel t level)
  in get_columns cols

let get_superslice t ?level ~cf ~key pred = Wrap
  let cols =
    t.ks_client#get_slice (map_key t ~cf key)
      (column_parent cf) (slice_predicate pred) (clevel t level)
  in get_supercolumns cols

let multiget_slice t ?level ~cf keys ?sc pred = Wrap
  let h =
    t.ks_client#multiget_slice (List.map (map_key t ~cf) keys)
      (column_parent cf ?sc)
      (slice_predicate pred) (clevel t level) in
  let to_cols l = List.map (fun r -> of_column r#grab_column) l
  in
    try
      let unmap = (M.find cf t.ks_rewrite).unmap in
      let h' = Hashtbl.create (Hashtbl.length h) in
        Hashtbl.iter (fun k v -> Hashtbl.add h' (unmap k) (to_cols v)) h;
        h'
    with Not_found -> Hashtbl.map to_cols h

let multiget_superslice t ?level ~cf keys pred = Wrap
  let h =
    t.ks_client#multiget_slice (List.map (map_key t ~cf) keys)
      (column_parent cf) (slice_predicate pred) (clevel t level) in
  let to_super_cols l =
    List.map (fun r -> of_super_column r#grab_super_column) l
  in
    try
      let unmap = (M.find cf t.ks_rewrite).unmap in
      let h' = Hashtbl.create (Hashtbl.length h) in
        Hashtbl.iter (fun k v -> Hashtbl.add h' (unmap k) (to_super_cols v)) h;
        h'
    with Not_found -> Hashtbl.map to_super_cols h

<<<<<<< HEAD
let count t ?level ~cf ~key ?sc () = Wrap
  t.ks_client#get_count t.ks_name
    (map_key t ~cf key) (column_parent cf ?sc) (clevel t level)

let get_range_slices t ?level ~cf ?sc pred range = Wrap
  let r = t.ks_client#get_range_slices t.ks_name
=======
let count t ?level ~cf ~key ?sc pred =
  t.ks_client#get_count
    (map_key t ~cf key) (column_parent cf ?sc) (slice_predicate pred) (clevel t level)

let get_range_slices t ?level ~cf ?sc pred range =
  let r = t.ks_client#get_range_slices
>>>>>>> b8da291e
            (column_parent cf ?sc)
            (slice_predicate pred) (key_range t cf range) (clevel t level)
  in List.map (of_key_slice t cf) r

<<<<<<< HEAD
let get_range_superslices t ?level ~cf pred range = Wrap
  let r = t.ks_client#get_range_slices t.ks_name
=======
let get_range_superslices t ?level ~cf pred range =
  let r = t.ks_client#get_range_slices
>>>>>>> b8da291e
            (column_parent cf)
            (slice_predicate pred) (key_range t cf range) (clevel t level)
  in List.map (of_key_super_slice t cf) r

let mk_timestamp = function
    None -> make_timestamp ()
  | Some t -> t

<<<<<<< HEAD
let insert t ?level ~cf ~key ?sc ~name ?timestamp value = Wrap
  t.ks_client#insert t.ks_name (map_key t ~cf key) (column_path ~cf ?sc name)
    value (mk_timestamp timestamp) (clevel t level)
=======
let mk_clock t = mk_clock (mk_timestamp t)

let make_column name ?timestamp value =
  { c_name=name; c_timestamp=mk_timestamp timestamp; c_value=value; }
>>>>>>> b8da291e

let insert_column t ?level ~cf ~key ?sc ?timestamp col =
  t.ks_client#insert (map_key t ~cf key) (column_parent ?sc cf)
    (column (match timestamp with None -> col | Some t -> { col with c_timestamp = t }))
    (clevel t level)

let insert t ?level ~cf ~key ?sc ~name ?timestamp value =
  insert_column t ?level ~cf ~key ?sc (make_column name ?timestamp value)

let remove_key t ?level ~cf ?timestamp key = Wrap
  let cpath = new columnPath in
    cpath#set_column_family cf;
    t.ks_client#remove (map_key t ~cf key) cpath
      (mk_clock timestamp) (clevel t level)

<<<<<<< HEAD
let remove_column t ?level ~cf ~key ?sc ?timestamp name = Wrap
  t.ks_client#remove t.ks_name (map_key t ~cf key)
=======
let remove_column t ?level ~cf ~key ?sc ?timestamp name =
  t.ks_client#remove (map_key t ~cf key)
>>>>>>> b8da291e
    (column_path ~cf ?sc name)
    (mk_clock timestamp) (clevel t level)

<<<<<<< HEAD
let remove_supercolumn t ?level ~cf ~key ?timestamp name = Wrap
  t.ks_client#remove t.ks_name (map_key t ~cf key)
=======
let remove_supercolumn t ?level ~cf ~key ?timestamp name =
  t.ks_client#remove (map_key t ~cf key)
>>>>>>> b8da291e
    (supercolumn_path ~cf name)
    (mk_clock timestamp) (clevel t level)

let truncate t ~cf =
  t.ks_client#truncate cf

let make_deletion ?sc ?predicate timestamp =
  let r = new deletion in
    r#set_clock (mk_clock timestamp);
    Option.may r#set_super_column sc;
    Option.may r#set_predicate (Option.map slice_predicate predicate);
    r

let make_column_or_supercolumn ?col ?super () =
  let c = new columnOrSuperColumn in
    Option.may c#set_column (Option.map column col);
    Option.may c#set_super_column (Option.map supercolumn super);
    c

let mutation (m : mutation) =
  let r = new mutation in
    begin
      match m with
          `Insert col ->
            r#set_column_or_supercolumn (make_column_or_supercolumn ~col ())
        | `Insert_super super ->
            r#set_column_or_supercolumn (make_column_or_supercolumn ~super ())
        | `Delete (timestamp, what) ->
            r#set_deletion begin match what with
                `Key -> make_deletion timestamp
              | `Super_column sc ->
                  make_deletion ~sc timestamp
              | `Columns predicate -> make_deletion ~predicate timestamp
              | `Sub_columns (sc, predicate) ->
                  make_deletion ~sc ~predicate timestamp
            end
    end;
    r

let find_insert_default f h k =
  try
    Hashtbl.find h k
  with Not_found ->
    let v = f () in
      Hashtbl.add h k v;
      v

let batch_mutate t ?level l = Wrap
  let h = Hashtbl.create (List.length l) in
    List.iter
      (fun (key, l1) ->
         (* we rewrite the keys *)
         (* Hashtbl.iter will return the elements in reverse order if we
          * Hashtbl.add with the same key, so we reverse the lists first *)
         List.iter
           (fun (cf, muts) ->
              let key = map_key t cf key in
              let h1 = find_insert_default (fun () -> Hashtbl.create 13) h key in
                Hashtbl.add h1 cf (List.map mutation muts))
           (List.rev l1))
      l;
    t.ks_client#batch_mutate h (clevel t level)

let insert_supercolumn t ?level ~cf ~key ~name ?timestamp l =
  let timestamp = mk_timestamp timestamp in
  let columns =
    List.map
      (fun (n, v) -> { c_name = n; c_timestamp = timestamp; c_value = v }) l in
  let mutation = `Insert_super { sc_name = name; sc_columns = columns } in
    batch_mutate t ?level [key, [cf, [mutation]]]

module Batch =
struct
  type batch = { mutable ops : (string * (string * mutation list) list) list }

  let batch f =
    let b = { ops = [] } in
      f b;
      List.rev b.ops

  let batch_run ks ?level f = batch_mutate ks ?level (batch f)

  let add t op = t.ops <- op :: t.ops

  let insert t ~cf ~key ?sc ~name ?timestamp value =
    let column =
      { c_name = name; c_value = value; c_timestamp = mk_timestamp timestamp }
    in
      add t (key, [cf, [`Insert column]])

  let insert_supercolumn t ~cf ~key ~name ?timestamp l =
    let timestamp = mk_timestamp timestamp in
    let columns =
      List.map
        (fun (k, v) -> { c_name = k; c_value = v; c_timestamp = timestamp })
        l in
    let sc = { sc_name = name; sc_columns = columns } in
      add t (key, [cf, [`Insert_super sc]])

  let remove_key t ~cf ?timestamp key =
    add t (key, [cf, [`Delete (timestamp, `Key)]])

  let remove_column t ~cf ~key ?sc ?timestamp name =
    let what = match sc with
        None -> `Columns (`Columns [name])
      | Some sc -> `Sub_columns (sc, `Columns [name])
    in add t (key, [cf, [`Delete (timestamp, what)]])

  let remove_supercolumn t ~cf ~key ?timestamp name =
    add t (key, [cf, [`Delete (timestamp, `Super_column name)]])
end

module Typed =
struct
  type 'a column =
      {
        lev : level option; cf : string; name : string;
        of_s : string -> 'a; to_s : 'a -> string
      }

  type 'a subcolumn = 'a column

  let column ?level ~cf ~of_s ~to_s name =
    { lev = level; name = name; cf = cf; of_s = of_s; to_s = to_s }

  let clevel col = function
      None -> col.lev
    | Some _ as x -> x

  let subcolumn = column

  let get t ?level col ~key =
    col.of_s (get_value t ?level:(clevel col level)
                ~key ~cf:col.cf col.name)

  let get' t ?level ~sc col ~key =
    col.of_s (get_value t ?level:(clevel col level)
                ~key ~cf:col.cf ~sc col.name)

  let set t ?level col ~key ?timestamp x =
    insert t ?level:(clevel col level)
      ~key ~cf:col.cf ~name:col.name ?timestamp (col.to_s x)

  let set' t ?level ~sc col ~key ?timestamp x =
    insert t ?level:(clevel col level)
      ~key ~cf:col.cf ~name:col.name ~sc ?timestamp (col.to_s x)
end<|MERGE_RESOLUTION|>--- conflicted
+++ resolved
@@ -19,7 +19,6 @@
 open Cassandra_thrift
 open Cassandra_types
 
-<<<<<<< HEAD
 type cassandra_error =
     Field_empty of string
   | Transport_error of string
@@ -28,15 +27,26 @@
   | Unknown_error of exn * string
 
 exception Cassandra_error of cassandra_error * string
-=======
+
 let exn_printer =
-  let describe s o = Some (Printf.sprintf "%s(%S)" s (Option.default "?" o#get_why)) in
+  let describe s o = Some (sprintf "%s(%S)" s (Option.default "?" o#get_why)) in
   function
     | InvalidRequestException o -> describe "InvalidRequestException" o
     | AuthenticationException o -> describe "AuthenticationException" o
     | AuthorizationException o  -> describe "AuthorizationException" o
     | _ -> None
->>>>>>> b8da291e
+
+let string_of_cassandra_error = function
+    Field_empty s -> sprintf "Field_empty %S" s
+  | Transport_error s -> sprintf "Transport_error %S" s
+  | Protocol_error s -> sprintf "Protocol_error %S" s
+  | Application_error s -> sprintf "Application_error %S" s
+  | Unknown_error (exn, s) -> sprintf "Unknown_error (%s)" (Printexc.to_string exn)
+
+let exn_printer = function
+    Cassandra_error (err, s) ->
+      Some (sprintf "Cassandra_error (%s)" (string_of_cassandra_error err))
+  | _ -> None
 
 type timestamp = Int64.t
 type column = { c_name : string; c_value : string; c_timestamp : timestamp; }
@@ -110,16 +120,6 @@
   let tx = t.proto#getTransport in
     tx#isOpen
 
-let set_keyspace t ?(level = `ONE) ?(rewrite_keys = []) name =
-  let rewrite_map =
-    List.fold_left (fun m (cf, rw) -> M.add cf rw m) M.empty rewrite_keys
-  in
-    t.client#set_keyspace name;
-    { ks_client = t.client; ks_level = level;
-      ks_rewrite = rewrite_map;
-    }
-
-<<<<<<< HEAD
 let cassandra_error e =
   raise (Cassandra_error (e, Printexc.get_backtrace ()))
 
@@ -147,8 +147,6 @@
         in cassandra_error (Application_error s)
     | e -> cassandra_error (Unknown_error (e, Printexc.to_string e))
 
-let login ks credentials = Wrap
-=======
 open AccessLevel
 
 let of_access_level = function
@@ -157,13 +155,21 @@
   | READWRITE -> `READWRITE
   | FULL -> `FULL
 
-let login ks credentials =
->>>>>>> b8da291e
+let login ks credentials = Wrap
   let auth = new authenticationRequest in
   let h = Hashtbl.create 13 in
     List.iter (fun (k, v) -> Hashtbl.add h k v) credentials;
     auth#set_credentials h;
     of_access_level (ks.ks_client#login auth)
+
+let set_keyspace t ?(level = `ONE) ?(rewrite_keys = []) name =
+  let rewrite_map =
+    List.fold_left (fun m (cf, rw) -> M.add cf rw m) M.empty rewrite_keys
+  in
+    t.client#set_keyspace name;
+    { ks_client = t.client; ks_level = level;
+      ks_rewrite = rewrite_map;
+    }
 
 open ConsistencyLevel
 
@@ -271,26 +277,16 @@
 let of_key_super_slice t cf r =
   (unmap_key t cf r#grab_key, get_supercolumns r#grab_columns)
 
-<<<<<<< HEAD
 let get t ?level ~cf ~key ?sc column = Wrap
-  let r = t.ks_client#get t.ks_name
-=======
-let get t ?level ~cf ~key ?sc column =
   let r = t.ks_client#get
->>>>>>> b8da291e
             (map_key t ~cf key) (column_path ~cf ?sc column) (clevel t level)
   in of_column r#grab_column
 
 let get_value t ?level ~cf ~key ?sc col =
   (get t ~key ?level ~cf ?sc col).c_value
 
-<<<<<<< HEAD
 let get' t ?level ~cf ~key name = Wrap
-  let r = t.ks_client#get t.ks_name
-=======
-let get' t ?level ~cf ~key name =
   let r = t.ks_client#get
->>>>>>> b8da291e
             (map_key t ~cf key) (supercolumn_path ~cf name) (clevel t level)
   in of_super_column r#grab_super_column
 
@@ -337,32 +333,18 @@
         h'
     with Not_found -> Hashtbl.map to_super_cols h
 
-<<<<<<< HEAD
-let count t ?level ~cf ~key ?sc () = Wrap
-  t.ks_client#get_count t.ks_name
-    (map_key t ~cf key) (column_parent cf ?sc) (clevel t level)
-
-let get_range_slices t ?level ~cf ?sc pred range = Wrap
-  let r = t.ks_client#get_range_slices t.ks_name
-=======
-let count t ?level ~cf ~key ?sc pred =
+let count t ?level ~cf ~key ?sc pred = Wrap
   t.ks_client#get_count
     (map_key t ~cf key) (column_parent cf ?sc) (slice_predicate pred) (clevel t level)
 
-let get_range_slices t ?level ~cf ?sc pred range =
+let get_range_slices t ?level ~cf ?sc pred range = Wrap
   let r = t.ks_client#get_range_slices
->>>>>>> b8da291e
             (column_parent cf ?sc)
             (slice_predicate pred) (key_range t cf range) (clevel t level)
   in List.map (of_key_slice t cf) r
 
-<<<<<<< HEAD
 let get_range_superslices t ?level ~cf pred range = Wrap
-  let r = t.ks_client#get_range_slices t.ks_name
-=======
-let get_range_superslices t ?level ~cf pred range =
   let r = t.ks_client#get_range_slices
->>>>>>> b8da291e
             (column_parent cf)
             (slice_predicate pred) (key_range t cf range) (clevel t level)
   in List.map (of_key_super_slice t cf) r
@@ -371,23 +353,17 @@
     None -> make_timestamp ()
   | Some t -> t
 
-<<<<<<< HEAD
-let insert t ?level ~cf ~key ?sc ~name ?timestamp value = Wrap
-  t.ks_client#insert t.ks_name (map_key t ~cf key) (column_path ~cf ?sc name)
-    value (mk_timestamp timestamp) (clevel t level)
-=======
 let mk_clock t = mk_clock (mk_timestamp t)
 
 let make_column name ?timestamp value =
   { c_name=name; c_timestamp=mk_timestamp timestamp; c_value=value; }
->>>>>>> b8da291e
-
-let insert_column t ?level ~cf ~key ?sc ?timestamp col =
+
+let insert_column t ?level ~cf ~key ?sc ?timestamp col = Wrap
   t.ks_client#insert (map_key t ~cf key) (column_parent ?sc cf)
     (column (match timestamp with None -> col | Some t -> { col with c_timestamp = t }))
     (clevel t level)
 
-let insert t ?level ~cf ~key ?sc ~name ?timestamp value =
+let insert t ?level ~cf ~key ?sc ~name ?timestamp value = Wrap
   insert_column t ?level ~cf ~key ?sc (make_column name ?timestamp value)
 
 let remove_key t ?level ~cf ?timestamp key = Wrap
@@ -396,23 +372,13 @@
     t.ks_client#remove (map_key t ~cf key) cpath
       (mk_clock timestamp) (clevel t level)
 
-<<<<<<< HEAD
 let remove_column t ?level ~cf ~key ?sc ?timestamp name = Wrap
-  t.ks_client#remove t.ks_name (map_key t ~cf key)
-=======
-let remove_column t ?level ~cf ~key ?sc ?timestamp name =
   t.ks_client#remove (map_key t ~cf key)
->>>>>>> b8da291e
     (column_path ~cf ?sc name)
     (mk_clock timestamp) (clevel t level)
 
-<<<<<<< HEAD
 let remove_supercolumn t ?level ~cf ~key ?timestamp name = Wrap
-  t.ks_client#remove t.ks_name (map_key t ~cf key)
-=======
-let remove_supercolumn t ?level ~cf ~key ?timestamp name =
   t.ks_client#remove (map_key t ~cf key)
->>>>>>> b8da291e
     (supercolumn_path ~cf name)
     (mk_clock timestamp) (clevel t level)
 
